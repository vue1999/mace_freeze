--- conflicted
+++ resolved
@@ -42,11 +42,7 @@
             torch.tensor(np.sqrt(2.0 / r_max), dtype=torch.get_default_dtype()),
         )
 
-<<<<<<< HEAD
     def forward(self, x: torch.Tensor) -> torch.Tensor:  # [..., 1]
-=======
-    def forward(self, x: torch.Tensor,) -> torch.Tensor:  # [..., 1]
->>>>>>> 75d3028f
         numerator = torch.sin(self.bessel_weights * x)  # [..., num_basis]
         return self.prefactor * (numerator / x)
 
